--- conflicted
+++ resolved
@@ -1,12 +1,11 @@
 # ISO-8583 Chain
 
-<<<<<<< HEAD
 This is a Substrate-based blockchain that implements the ISO-8583 standard for financial transactions. It is a proof of concept that demonstrates a way to implement a custom runtime module that can be used to build a blockchain that integrates with an existing financial system that uses the ISO-8583 standard.
 
 An integral part of this PoC is the PCIDSS compliant trusted oracle and payment processor server located at [payment-processor](https://github.com/subclone/payment-processor).
 
 ## Notes
-
+ 
 There are some important assumtions and notes you should be aware of before testing this PoC:
 
 - that it is a PoC and should not be used in production
@@ -57,9 +56,6 @@
 This is the high-level overview of components and how they interact:
 
 ![iso-8583-overview](https://github.com/subclone/payment-processor/assets/88332432/01c97bed-2ec8-4041-9702-cf079477e9be)
-=======
-## Run
->>>>>>> 97d370f7
 
 ```rs
 cargo build -r
